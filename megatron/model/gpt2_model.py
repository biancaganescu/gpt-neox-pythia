# coding=utf-8
#
# Copyright 2021 Biderman et al. This file is based on code by the authors denoted below and has been modified from its original version.
#
# Copyright (c) 2020, NVIDIA CORPORATION.  All rights reserved.
#
# Licensed under the Apache License, Version 2.0 (the "License");
# you may not use this file except in compliance with the License.
# You may obtain a copy of the License at
#
#     http://www.apache.org/licenses/LICENSE-2.0
#
# Unless required by applicable law or agreed to in writing, software
# distributed under the License is distributed on an "AS IS" BASIS,
# WITHOUT WARRANTIES OR CONDITIONS OF ANY KIND, either express or implied.
# See the License for the specific language governing permissions and
# limitations under the License.

"""GPT-2 model."""

import torch
from collections import defaultdict

from functools import partial
<<<<<<< HEAD
from megatron.model.utils import Lambda, SequentialWrapper
=======
from megatron.model.utils import Lambda, SequentialWrapper, _set_get_key_value
>>>>>>> ced69eac
from megatron.model.norms import get_norm
from megatron.model.init_functions import get_init_methods

from megatron import mpu
from megatron.mpu import ParallelRelativePositionBias
from megatron.model.transformer import ParallelTransformerLayerPipe, NormPipe, ParallelLinearPipe, parallel_lm_logits
from megatron.model.gmlp import GMLPBlock
from megatron.model.word_embeddings import EmbeddingPipe

# Pipeline parallelism
from deepspeed.pipe import PipelineModule, LayerSpec, TiedLayerSpec


def gpt2_attention_mask_func(attention_scores, ltor_mask):
    attention_scores.masked_fill_(ltor_mask, -10000.0)
    return attention_scores


def cross_entropy(output, labels, _fp16=False):
    """ From pretrain_gpt2:forward_step() """
    """
    if self.fp16_lm_cross_entropy:
        assert output.dtype == torch.half
        loss = mpu.vocab_parallel_cross_entropy(output, labels)
    else:
        loss = mpu.vocab_parallel_cross_entropy(output.float(), labels)
        return loss
    """
    labels, loss_mask = labels[0], labels[1]
    if _fp16:
        assert (output.dtype == torch.half and loss_mask.dtype == torch.half)
        losses = mpu.vocab_parallel_cross_entropy(output.contiguous(), labels)
    else:
        losses = mpu.vocab_parallel_cross_entropy(output.float().contiguous(), labels)
    loss_mask = loss_mask.view(-1)
    loss = torch.sum(losses.view(-1) * loss_mask) / loss_mask.sum()
    return loss


def _pre_transformer_block(args):
    # used instead of a lambda layer to pass outputs of the word embedding to the transformer block
    # using a custom function means we don't have to have this _inference mode which makes everything tricky
    in_inference = len(args) == 3
    in_train = len(args) == 2
    # data format change for hidden_states to avoid explicit tranposes : [b s h] --> [s b h]
    if in_inference:
        # we need to add a container to cache `presents` from each layer's forward pass
        # inputs/outputs are now (hidden_states, layer_past, presents, attention_mask)
        fn = lambda x: (x[0].transpose(0, 1).contiguous(), x[1], torch.Tensor(), *x[2:])
    elif in_train:
        fn = lambda x: (x[0].transpose(0, 1).contiguous(), *x[1:])
    else:
        raise ValueError('Incorrect number of args in `_pre_transformer_block`')
    return fn(args)


def _post_transformer_block(args):
    # used instead of a lambda layer to pass outputs of the transformer block to the final layer
    # using a custom function means we don't have to have this _inference mode which makes everything tricky
    in_inference = len(args) == 4
    in_train = len(args) == 2
    if in_inference:
        # we can get rid of the mask / pasts now
        # from (hidden_states, layer_past, presents, attention_mask)
        # to (hidden_states.T, presents)
        fn = lambda x: (x[0].transpose(0, 1).contiguous(), x[2])
    elif in_train:
        # Undo data format change and drop mask
        fn = lambda x: x[0].transpose(0, 1).contiguous()
    else:
        raise ValueError('Incorrect number of args in `_post_transformer_block`')
    return fn(args)


class GPT2ModelPipe(PipelineModule, torch.nn.Module):
    """GPT2Model adapted for pipeline parallelism.

    The largest change is flattening the GPTModel class so we can express it as a
    sequence of layers including embedding, transformer layers, and output.
    """

    def __init__(self, neox_args, num_tokentypes=0, parallel_output=True, topology=None, inference=False,
                 get_key_value=True):
        self.neox_args = neox_args

        self._inference = inference
        self.get_key_value = get_key_value if inference else False
        self.parallel_output = parallel_output
        self.hidden_size = self.neox_args.hidden_size
        self.num_tokentypes = num_tokentypes
        self.init_method, self.output_layer_init_method = get_init_methods(self.neox_args)
        self.embedding_type = self.neox_args.pos_emb
        self.specs = []
        self.init_specs()
        loss_fn = partial(cross_entropy, _fp16=self.neox_args.fp16_lm_cross_entropy)
        if self.neox_args.checkpoint_activations:
            interval = self.neox_args.checkpoint_num_layers
        else:
            interval = 0
        super().__init__(layers=self.specs,
                         loss_fn=loss_fn if not self._inference else None,
                         topology=topology,
                         activation_checkpoint_interval=interval,
                         partition_method=neox_args.pipe_partition_method,
                         checkpointable_layers=['GMLPBlock', 'ParallelTransformerLayerPipe'])

    def init_specs(self):
        weight_tying = not self.neox_args.no_weight_tying
        if self.embedding_type == 'rpe':
            rpe_emb = ParallelRelativePositionBias(neox_args=self.neox_args, causal=True,
                                                   num_buckets=self.neox_args.rpe_num_buckets,
                                                   max_distance=self.neox_args.rpe_max_distance,
                                                   heads=self.neox_args.num_attention_heads)
        self.specs = []
        # Embedding layer
        # input will be (input_ids, position_ids, attention_mask) in Training
        # and (input_ids, position_ids, attention_mask, layer_past) in Inference
        if weight_tying:
            self.specs.append(TiedLayerSpec('embed',
                                            EmbeddingPipe,
                                            self.neox_args,
                                            self.hidden_size,
                                            self.neox_args.padded_vocab_size,
                                            self.neox_args.max_position_embeddings,
                                            self.neox_args.hidden_dropout,
                                            self.init_method,
                                            self.num_tokentypes,
                                            tied_weight_attr='word_embeddings_weight'))
        else:
            self.specs.append(LayerSpec(EmbeddingPipe,
                                        self.neox_args,
                                        self.hidden_size,
                                        self.neox_args.padded_vocab_size,
                                        self.neox_args.max_position_embeddings,
                                        self.neox_args.hidden_dropout,
                                        self.init_method,
                                        self.num_tokentypes))

        # NB: in inference, the attention mask always needs to be the *last* item in the args when being passed from 
        # one stage to the next, because deepspeed is hacks on top of hacks.
        #
        # outputs are now
        #           Train: (hidden_states,  attention_mask)
        #           Inference: (hidden_states, layer_past, attention_mask)

        self.specs.append(_pre_transformer_block)

        # Transformer layers
        for i in range(self.neox_args.num_layers):
            layer_type = self.neox_args.attention_config[i]
            if layer_type in ["gmlp", "amlp"]:
                self.specs.append(
                    LayerSpec(
                        GMLPBlock,
                        init_method=self.init_method,
                        layer_number=i,
                        output_layer_init_method=self.output_layer_init_method,
                        neox_args=self.neox_args,
                        mask_fn=gpt2_attention_mask_func
                    )
                )
            else:
                self.specs.append(
                    LayerSpec(
                        ParallelTransformerLayerPipe,
                        neox_args=self.neox_args,
                        attention_mask_func=gpt2_attention_mask_func,
                        init_method=self.init_method,
                        output_layer_init_method=self.output_layer_init_method,
                        layer_number=i,
                        rpe=rpe_emb if self.neox_args.pos_emb == 'rpe' else None,
                        rotary=self.neox_args.pos_emb == 'rotary',
                        get_key_value=self.get_key_value
                    )
                )

        self.specs.append(_post_transformer_block)

        # Final layernorm after transformer layers
<<<<<<< HEAD
        norm, eps = get_norm(self.neox_args)
=======
>>>>>>> ced69eac
        # NormPipe is a helper class to pass presents through to the output when doing inference
        norm, eps = get_norm(self.neox_args)
        self.specs.append(
            LayerSpec(NormPipe,
                      norm,
                      self.neox_args.hidden_size,
                      eps=eps))

        # outputs are now
        #           Train: hidden_states
        #           Inference: (hidden_states, presents)

        def _logits_helper(embedding, lm_output):
            """Just a wrapper to massage inputs/outputs from pipeline. """
            if self._inference and len(lm_output) == 2:
                hidden_states, presents = lm_output
                logits = parallel_lm_logits(
                    hidden_states,
                    embedding.word_embeddings_weight,
                    self.parallel_output)
                return logits, presents
            else:
                logits = parallel_lm_logits(
                    lm_output,
                    embedding.word_embeddings_weight,
                    self.parallel_output)
                return logits

        if weight_tying:
            self.specs.append(
                TiedLayerSpec('embed',
                              EmbeddingPipe,
                              self.neox_args,
                              self.hidden_size,
                              self.neox_args.padded_vocab_size,
                              self.neox_args.max_position_embeddings,
                              self.neox_args.hidden_dropout,
                              self.init_method,
                              self.num_tokentypes,
                              forward_fn=_logits_helper,
                              tied_weight_attr='word_embeddings_weight')
            )
        else:
            self.specs.append(
                LayerSpec(
                    ParallelLinearPipe,
                    neox_args=self.neox_args,
                    init_method=self.init_method,
                    parallel_output=self.parallel_output
                )
            )
        # output in training should just be logits
        # in inference it will be (logits, presents) (assuming get_key_value) is true

    def inference_mode(self, cache=True):
        _set_get_key_value(self.forward_funcs, cache)

    def train_mode(self):
        _set_get_key_value(self.forward_funcs, False)

    def to_sequential(self):
        """
        Transforms the PipelineModule to a plain nn.Sequential module
        :return:
        """
        layers = []
        tied_layers = defaultdict(list)
        for n, spec in enumerate(self.specs):
            if isinstance(spec, TiedLayerSpec):
                if spec.key in tied_layers:
                    # receiver
                    layers.append(Lambda(lambda x: spec.forward_fn(tied_layers[spec.key][0], x)))
                else:
                    # owner
                    module = spec.build(log=False)
                    layers.append(module)
                    tied_layers[spec.key].append(module)
            elif isinstance(spec, LayerSpec):
                layers.append(spec.build(log=False))
            elif hasattr(spec, '__call__'):
                # check that it's a callable function
                layers.append(Lambda(spec))
            else:
                raise ValueError(f'Layer number {n} ({spec}) Not recognized')
        model = SequentialWrapper(layers,
                                  self.activation_checkpoint_interval,
                                  self.activation_checkpoint_func,
                                  parent_class_name=self.__class__.__name__)
        return model<|MERGE_RESOLUTION|>--- conflicted
+++ resolved
@@ -22,11 +22,7 @@
 from collections import defaultdict
 
 from functools import partial
-<<<<<<< HEAD
-from megatron.model.utils import Lambda, SequentialWrapper
-=======
 from megatron.model.utils import Lambda, SequentialWrapper, _set_get_key_value
->>>>>>> ced69eac
 from megatron.model.norms import get_norm
 from megatron.model.init_functions import get_init_methods
 
@@ -205,11 +201,6 @@
 
         self.specs.append(_post_transformer_block)
 
-        # Final layernorm after transformer layers
-<<<<<<< HEAD
-        norm, eps = get_norm(self.neox_args)
-=======
->>>>>>> ced69eac
         # NormPipe is a helper class to pass presents through to the output when doing inference
         norm, eps = get_norm(self.neox_args)
         self.specs.append(
